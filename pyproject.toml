--- conflicted
+++ resolved
@@ -4,11 +4,7 @@
 
 [project]
 name = "vanna"
-<<<<<<< HEAD
 version = "0.6.0"
-=======
-version = "0.5.5"
->>>>>>> 246bbe50
 authors = [
   { name="Zain Hoda", email="zain@vanna.ai" },
 ]
