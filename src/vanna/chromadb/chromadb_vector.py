import json
import uuid
from typing import List

import chromadb
import pandas as pd
from chromadb.config import Settings
from chromadb.utils import embedding_functions

from ..base import VannaBase
from ..utils import deterministic_uuid

default_ef = embedding_functions.DefaultEmbeddingFunction()


class ChromaDB_VectorStore(VannaBase):
    def __init__(self, config=None):
        VannaBase.__init__(self, config=config)
        if config is None:
            config = {}

<<<<<<< HEAD
        path = config.get("path", ".")
        self.embedding_function = config.get("embedding_function", default_ef)
        collection_metadata = config.get("collection_metadata", None)
=======
        if config is not None:
            path = config.get("path", ".")
            self.embedding_function = config.get("embedding_function", default_ef)
            curr_client = config.get("client", "persistent")
            self.n_results = config.get("n_results", 10)
        else:
            path = "."
            self.embedding_function = default_ef
            curr_client = "persistent"  # defaults to persistent storage
            self.n_results = 10  # defaults to 10 documents

        if curr_client == "persistent":
            self.chroma_client = chromadb.PersistentClient(
                path=path, settings=Settings(anonymized_telemetry=False)
            )
        elif curr_client == "in-memory":
            self.chroma_client = chromadb.EphemeralClient(
                settings=Settings(anonymized_telemetry=False)
            )
        elif isinstance(curr_client, chromadb.api.client.Client):
            # allow providing client directly
            self.chroma_client = curr_client
        else:
            raise ValueError(f"Unsupported client was set in config: {curr_client}")
>>>>>>> 7da87cca

        self.documentation_collection = self.chroma_client.get_or_create_collection(
            name="documentation",
            embedding_function=self.embedding_function,
            metadata=collection_metadata,
        )
        self.ddl_collection = self.chroma_client.get_or_create_collection(
            name="ddl",
            embedding_function=self.embedding_function,
            metadata=collection_metadata,
        )
        self.sql_collection = self.chroma_client.get_or_create_collection(
            name="sql",
            embedding_function=self.embedding_function,
            metadata=collection_metadata,
        )

    def generate_embedding(self, data: str, **kwargs) -> List[float]:
        embedding = self.embedding_function([data])
        if len(embedding) == 1:
            return embedding[0]
        return embedding

    def add_question_sql(self, question: str, sql: str, **kwargs) -> str:
        question_sql_json = json.dumps(
            {
                "question": question,
                "sql": sql,
            },
            ensure_ascii=False,
        )
        id = deterministic_uuid(question_sql_json) + "-sql"
        self.sql_collection.add(
            documents=question_sql_json,
            embeddings=self.generate_embedding(question_sql_json),
            ids=id,
        )

        return id

    def add_ddl(self, ddl: str, **kwargs) -> str:
        id = deterministic_uuid(ddl) + "-ddl"
        self.ddl_collection.add(
            documents=ddl,
            embeddings=self.generate_embedding(ddl),
            ids=id,
        )
        return id

    def add_documentation(self, documentation: str, **kwargs) -> str:
        id = deterministic_uuid(documentation) + "-doc"
        self.documentation_collection.add(
            documents=documentation,
            embeddings=self.generate_embedding(documentation),
            ids=id,
        )
        return id

    def get_training_data(self, **kwargs) -> pd.DataFrame:
        sql_data = self.sql_collection.get()

        df = pd.DataFrame()

        if sql_data is not None:
            # Extract the documents and ids
            documents = [json.loads(doc) for doc in sql_data["documents"]]
            ids = sql_data["ids"]

            # Create a DataFrame
            df_sql = pd.DataFrame(
                {
                    "id": ids,
                    "question": [doc["question"] for doc in documents],
                    "content": [doc["sql"] for doc in documents],
                }
            )

            df_sql["training_data_type"] = "sql"

            df = pd.concat([df, df_sql])

        ddl_data = self.ddl_collection.get()

        if ddl_data is not None:
            # Extract the documents and ids
            documents = [doc for doc in ddl_data["documents"]]
            ids = ddl_data["ids"]

            # Create a DataFrame
            df_ddl = pd.DataFrame(
                {
                    "id": ids,
                    "question": [None for doc in documents],
                    "content": [doc for doc in documents],
                }
            )

            df_ddl["training_data_type"] = "ddl"

            df = pd.concat([df, df_ddl])

        doc_data = self.documentation_collection.get()

        if doc_data is not None:
            # Extract the documents and ids
            documents = [doc for doc in doc_data["documents"]]
            ids = doc_data["ids"]

            # Create a DataFrame
            df_doc = pd.DataFrame(
                {
                    "id": ids,
                    "question": [None for doc in documents],
                    "content": [doc for doc in documents],
                }
            )

            df_doc["training_data_type"] = "documentation"

            df = pd.concat([df, df_doc])

        return df

    def remove_training_data(self, id: str, **kwargs) -> bool:
        if id.endswith("-sql"):
            self.sql_collection.delete(ids=id)
            return True
        elif id.endswith("-ddl"):
            self.ddl_collection.delete(ids=id)
            return True
        elif id.endswith("-doc"):
            self.documentation_collection.delete(ids=id)
            return True
        else:
            return False

<<<<<<< HEAD
    def reomove_collection(self, collection_name: str) -> bool:
=======
    def remove_collection(self, collection_name: str) -> bool:
>>>>>>> 7da87cca
        """
        This function can reset the collection to empty state.

        Args:
            collection_name (str): sql or ddl or documentation

        Returns:
            bool: True if collection is deleted, False otherwise
        """
        if collection_name == "sql":
            self.chroma_client.delete_collection(name="sql")
            self.sql_collection = self.chroma_client.get_or_create_collection(
                name="sql", embedding_function=self.embedding_function
            )
            return True
        elif collection_name == "ddl":
            self.chroma_client.delete_collection(name="ddl")
            self.ddl_collection = self.chroma_client.get_or_create_collection(
                name="ddl", embedding_function=self.embedding_function
            )
            return True
        elif collection_name == "documentation":
            self.chroma_client.delete_collection(name="documentation")
            self.documentation_collection = self.chroma_client.get_or_create_collection(
                name="documentation", embedding_function=self.embedding_function
            )
            return True
        else:
            return False

<<<<<<< HEAD
    # Static method to extract the documents from the results of a query
=======
>>>>>>> 7da87cca
    @staticmethod
    def _extract_documents(query_results) -> list:
        """
        Static method to extract the documents from the results of a query.

        Args:
            query_results (pd.DataFrame): The dataframe to use.

        Returns:
            List[str] or None: The extracted documents, or an empty list or
            single document if an error occurred.
        """
        if query_results is None:
            return []

        if "documents" in query_results:
            documents = query_results["documents"]

            if len(documents) == 1 and isinstance(documents[0], list):
                try:
                    documents = [json.loads(doc) for doc in documents[0]]
                except Exception as e:
                    return documents[0]

            return documents

    def get_similar_question_sql(self, question: str, **kwargs) -> list:
        return ChromaDB_VectorStore._extract_documents(
            self.sql_collection.query(
                query_texts=[question],
                n_results=self.n_results,
            )
        )

    def get_related_ddl(self, question: str, **kwargs) -> list:
        return ChromaDB_VectorStore._extract_documents(
            self.ddl_collection.query(
                query_texts=[question],
            )
        )

    def get_related_documentation(self, question: str, **kwargs) -> list:
        return ChromaDB_VectorStore._extract_documents(
            self.documentation_collection.query(
                query_texts=[question],
            )
        )<|MERGE_RESOLUTION|>--- conflicted
+++ resolved
@@ -1,5 +1,4 @@
 import json
-import uuid
 from typing import List
 
 import chromadb
@@ -19,21 +18,11 @@
         if config is None:
             config = {}
 
-<<<<<<< HEAD
         path = config.get("path", ".")
         self.embedding_function = config.get("embedding_function", default_ef)
+        curr_client = config.get("client", "persistent")
         collection_metadata = config.get("collection_metadata", None)
-=======
-        if config is not None:
-            path = config.get("path", ".")
-            self.embedding_function = config.get("embedding_function", default_ef)
-            curr_client = config.get("client", "persistent")
-            self.n_results = config.get("n_results", 10)
-        else:
-            path = "."
-            self.embedding_function = default_ef
-            curr_client = "persistent"  # defaults to persistent storage
-            self.n_results = 10  # defaults to 10 documents
+        self.n_results = config.get("n_results", 10)
 
         if curr_client == "persistent":
             self.chroma_client = chromadb.PersistentClient(
@@ -48,7 +37,6 @@
             self.chroma_client = curr_client
         else:
             raise ValueError(f"Unsupported client was set in config: {curr_client}")
->>>>>>> 7da87cca
 
         self.documentation_collection = self.chroma_client.get_or_create_collection(
             name="documentation",
@@ -185,11 +173,7 @@
         else:
             return False
 
-<<<<<<< HEAD
-    def reomove_collection(self, collection_name: str) -> bool:
-=======
     def remove_collection(self, collection_name: str) -> bool:
->>>>>>> 7da87cca
         """
         This function can reset the collection to empty state.
 
@@ -220,10 +204,6 @@
         else:
             return False
 
-<<<<<<< HEAD
-    # Static method to extract the documents from the results of a query
-=======
->>>>>>> 7da87cca
     @staticmethod
     def _extract_documents(query_results) -> list:
         """
